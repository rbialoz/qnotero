--- conflicted
+++ resolved
@@ -140,12 +140,9 @@
 		painter.save()
 		_rect = option.rect.adjusted(self.pixmapSize+0.5*self.dy, 0.5*self.dy,
 									 -self.dy, 0)
-<<<<<<< HEAD
-=======
 
 		f = [self.tagFont, self.italicFont, self.regularFont,
 			 self.boldFont]
->>>>>>> 08002d97
 		itemText = zoteroItem.full_formatHTML()
 		textRenderer = QTextDocument()
 		context = QAbstractTextDocumentLayout.PaintContext()
